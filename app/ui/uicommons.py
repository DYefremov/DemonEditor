import gettext
import locale
import os
<<<<<<< HEAD
import sys
=======
from enum import Enum, IntEnum
>>>>>>> ea305dad

import gi

from app.settings import Settings, SettingsException

gi.require_version('Gtk', '3.0')
from gi.repository import Gtk, Gdk

GTK_PATH = os.environ.get("GTK_PATH", None)
# For launching from the bundle.
if os.getcwd() == "/" and GTK_PATH:
    os.chdir(GTK_PATH)

# path to *.glade files
UI_RESOURCES_PATH = "app/ui/" if os.path.exists("app/ui/") else "ui/"

IS_GNOME_SESSION = int(bool(os.environ.get("GNOME_DESKTOP_SESSION_ID")))
# translation
os.environ["LANG"] = "{}.{}".format(*locale.getlocale())
TEXT_DOMAIN = "demon-editor"
<<<<<<< HEAD
LANG_PATH = GTK_PATH + "/share/locale" if GTK_PATH else UI_RESOURCES_PATH + "lang"
gettext.bindtextdomain(TEXT_DOMAIN, LANG_PATH)
if sys.platform != "darwin":
    locale.bindtextdomain(TEXT_DOMAIN, LANG_PATH)
=======
try:
    settings = Settings.get_instance()
except SettingsException:
    pass
else:
    os.environ["LANGUAGE"] = settings.language
    if UI_RESOURCES_PATH == "app/ui/":
        locale.bindtextdomain(TEXT_DOMAIN, UI_RESOURCES_PATH + "lang")
>>>>>>> ea305dad

theme = Gtk.IconTheme.get_default()
theme.append_search_path(UI_RESOURCES_PATH + "icons")

_IMAGE_MISSING = theme.load_icon("image-missing", 16, 0) if theme.lookup_icon("image-missing", 16, 0) else None
CODED_ICON = theme.load_icon("emblem-readonly", 16, 0) if theme.lookup_icon(
    "emblem-readonly", 16, 0) else _IMAGE_MISSING
LOCKED_ICON = theme.load_icon("changes-prevent-symbolic", 16, 0) if theme.lookup_icon(
    "system-lock-screen", 16, 0) else _IMAGE_MISSING
HIDE_ICON = theme.load_icon("go-jump", 16, 0) if theme.lookup_icon("go-jump", 16, 0) else _IMAGE_MISSING
TV_ICON = theme.load_icon("tv-symbolic", 16, 0) if theme.lookup_icon("tv-symbolic", 16, 0) else _IMAGE_MISSING
IPTV_ICON = theme.load_icon("emblem-shared", 16, 0) if theme.lookup_icon("emblem-shared", 16, 0) else None
EPG_ICON = theme.load_icon("gtk-index", 16, 0) if theme.lookup_icon("gtk-index", 16, 0) else None
DEFAULT_ICON = theme.load_icon("emblem-default", 16, 0) if theme.lookup_icon("emblem-default", 16, 0) else None


class KeyboardKey(Enum):
    """ The raw(hardware) codes of the keyboard keys. """
    Q = 24
    E = 26
    R = 27
    T = 28
    U = 30
    O = 32
    P = 33
    S = 39
    D = 40
    H = 43
    L = 46
    X = 53
    C = 54
    V = 55
    B = 56
    W = 25
    Z = 52
    INSERT = 118
    HOME = 110
    END = 115
    UP = 111
    DOWN = 116
    PAGE_UP = 112
    PAGE_DOWN = 117
    LEFT = 113
    RIGHT = 114
    F2 = 68
    SPACE = 65
    DELETE = 119
    BACK_SPACE = 22
    CTRL_L = 37
    CTRL_R = 105
    # Laptop codes
    HOME_KP = 79
    END_KP = 87
    PAGE_UP_KP = 81
    PAGE_DOWN_KP = 89

    @classmethod
    def value_exist(cls, value):
        return value in (val.value for val in cls.__members__.values())


# Keys for move in lists. KEY_KP_(NAME) for laptop!!!
MOVE_KEYS = (KeyboardKey.UP, KeyboardKey.PAGE_UP, KeyboardKey.DOWN, KeyboardKey.PAGE_DOWN, KeyboardKey.HOME,
             KeyboardKey.END, KeyboardKey.HOME_KP, KeyboardKey.END_KP, KeyboardKey.PAGE_UP_KP, KeyboardKey.PAGE_DOWN_KP)


class FavClickMode(IntEnum):
    """ Double click mode on the service in the bouquet(FAV) list. """
    DISABLED = 0
    STREAM = 1
    PLAY = 2
    ZAP = 3
    ZAP_PLAY = 4


class ViewTarget(Enum):
    """ Used for set target view. """
    BOUQUET = 0
    FAV = 1
    SERVICES = 2


class BqGenType(Enum):
    """  Bouquet generation type. """
    SAT = 0
    EACH_SAT = 1
    PACKAGE = 2
    EACH_PACKAGE = 3
    TYPE = 4
    EACH_TYPE = 5


class Column(IntEnum):
    """ Column nums in the views """
    # main view
    SRV_CAS_FLAGS = 0
    SRV_STANDARD = 1
    SRV_CODED = 2
    SRV_SERVICE = 3
    SRV_LOCKED = 4
    SRV_HIDE = 5
    SRV_PACKAGE = 6
    SRV_TYPE = 7
    SRV_PICON = 8
    SRV_PICON_ID = 9
    SRV_SSID = 10
    SRV_FREQ = 11
    SRV_RATE = 12
    SRV_POL = 13
    SRV_FEC = 14
    SRV_SYSTEM = 15
    SRV_POS = 16
    SRV_DATA_ID = 17
    SRV_FAV_ID = 18
    SRV_TRANSPONDER = 19
    SRV_TOOLTIP = 20
    SRV_BACKGROUND = 21
    # fav view
    FAV_NUM = 0
    FAV_CODED = 1
    FAV_SERVICE = 2
    FAV_LOCKED = 3
    FAV_HIDE = 4
    FAV_TYPE = 5
    FAV_POS = 6
    FAV_ID = 7
    FAV_PICON = 8
    FAV_TOOLTIP = 9
    FAV_BACKGROUND = 10
    # bouquets view
    BQ_NAME = 0
    BQ_LOCKED = 1
    BQ_HIDDEN = 2
    BQ_TYPE = 3

    def __index__(self):
        """ Overridden to get the index in slices directly """
        return self.value


if __name__ == "__main__":
    pass<|MERGE_RESOLUTION|>--- conflicted
+++ resolved
@@ -1,11 +1,10 @@
 import gettext
 import locale
 import os
-<<<<<<< HEAD
 import sys
-=======
+
+import gi
 from enum import Enum, IntEnum
->>>>>>> ea305dad
 
 import gi
 
@@ -26,12 +25,6 @@
 # translation
 os.environ["LANG"] = "{}.{}".format(*locale.getlocale())
 TEXT_DOMAIN = "demon-editor"
-<<<<<<< HEAD
-LANG_PATH = GTK_PATH + "/share/locale" if GTK_PATH else UI_RESOURCES_PATH + "lang"
-gettext.bindtextdomain(TEXT_DOMAIN, LANG_PATH)
-if sys.platform != "darwin":
-    locale.bindtextdomain(TEXT_DOMAIN, LANG_PATH)
-=======
 try:
     settings = Settings.get_instance()
 except SettingsException:
@@ -40,7 +33,10 @@
     os.environ["LANGUAGE"] = settings.language
     if UI_RESOURCES_PATH == "app/ui/":
         locale.bindtextdomain(TEXT_DOMAIN, UI_RESOURCES_PATH + "lang")
->>>>>>> ea305dad
+LANG_PATH = GTK_PATH + "/share/locale" if GTK_PATH else UI_RESOURCES_PATH + "lang"
+gettext.bindtextdomain(TEXT_DOMAIN, LANG_PATH)
+if sys.platform != "darwin":
+    locale.bindtextdomain(TEXT_DOMAIN, LANG_PATH)
 
 theme = Gtk.IconTheme.get_default()
 theme.append_search_path(UI_RESOURCES_PATH + "icons")
