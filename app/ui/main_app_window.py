--- conflicted
+++ resolved
@@ -17,7 +17,7 @@
 from app.eparser.enigma.bouquets import BqServiceType
 from app.eparser.iptv import export_to_m3u
 from app.eparser.neutrino.bouquets import BqType
-from app.settings import SettingsType, Settings, SettingsException, PlayStreamsMode, SettingsReadException, IS_WIN
+from app.settings import SettingsType, Settings, SettingsException, PlayStreamsMode, SettingsReadException
 from app.tools.media import Player, Recorder
 from app.ui.epg_dialog import EpgDialog
 from app.ui.transmitter import LinksTransmitter
@@ -36,7 +36,8 @@
 from .service_details_dialog import ServiceDetailsDialog, Action
 from .settings_dialog import show_settings_dialog
 from .uicommons import (Gtk, Gdk, UI_RESOURCES_PATH, LOCKED_ICON, HIDE_ICON, IPTV_ICON, MOVE_KEYS, KeyboardKey, Column,
-                        FavClickMode, MOD_MASK, TEXT_DOMAIN, APP_FONT)
+                        FavClickMode, MOD_MASK, APP_FONT)
+
 
 class Application(Gtk.Application):
     SERVICE_MODEL_NAME = "services_list_store"
@@ -235,8 +236,7 @@
         self._status_bar_box = builder.get_object("status_bar_box")
         self._services_main_box = builder.get_object("services_main_box")
         self._bq_name_label = builder.get_object("bq_name_label")
-        tool_bar = builder.get_object("top_toolbar")
-        self._main_data_box.bind_property("visible", tool_bar, "visible")
+        self._main_data_box.bind_property("visible", builder.get_object("top_toolbar"), "visible")
         self._telnet_tool_button = builder.get_object("telnet_tool_button")
         self._top_box = builder.get_object("top_box")
         self._toolbar_extra_tools_box = builder.get_object("toolbar_extra_tools_box")
@@ -274,7 +274,7 @@
         self._radio_count_label = builder.get_object("radio_count_label")
         self._data_count_label = builder.get_object("data_count_label")
         self._signal_level_bar.bind_property("visible", builder.get_object("play_current_service_button"), "visible")
-        # self._signal_level_bar.bind_property("visible", builder.get_object("record_button"), "visible")
+        self._signal_level_bar.bind_property("visible", builder.get_object("record_button"), "visible")
         self._receiver_info_box.bind_property("visible", self._http_status_image, "visible", 4)
         self._receiver_info_box.bind_property("visible", self._signal_box, "visible")
         # Alternatives
@@ -318,22 +318,18 @@
         self._player_tool_bar = builder.get_object("player_tool_bar")
         self._player_prev_button = builder.get_object("player_prev_button")
         self._player_next_button = builder.get_object("player_next_button")
+        self._player_box.bind_property("visible", self._top_box, "visible", 4)
         self._player_box.bind_property("visible", self._services_main_box, "visible", 4)
         self._fav_bouquets_paned = builder.get_object("fav_bouquets_paned")
         self._player_box.bind_property("visible", builder.get_object("fav_pos_column"), "visible", 4)
         self._player_box.bind_property("visible", builder.get_object("fav_pos_column"), "visible", 4)
         self._player_box.bind_property("visible", self._player_event_box, "visible")
-        self._player_box.bind_property("visible", tool_bar, "sensitive", 4)
         self._fav_view.bind_property("sensitive", self._player_prev_button, "sensitive")
         self._fav_view.bind_property("sensitive", self._player_next_button, "sensitive")
         # Record
         self._record_image = builder.get_object("record_button_image")
         # Search
-<<<<<<< HEAD
-        self._search_bar = builder.get_object("search_bar")
-=======
         self._search_box = builder.get_object("search_box")
->>>>>>> 7cb1787d
         self._search_entry = builder.get_object("search_entry")
         self._search_provider = SearchProvider((self._services_view, self._fav_view, self._bouquets_view),
                                                builder.get_object("search_down_button"),
@@ -347,8 +343,6 @@
         style_provider.load_from_path(UI_RESOURCES_PATH + "style.css")
         self._status_bar_box.get_style_context().add_provider_for_screen(Gdk.Screen.get_default(), style_provider,
                                                                          Gtk.STYLE_PROVIDER_PRIORITY_USER)
-<<<<<<< HEAD
-=======
         # Layout
         if self._settings.is_darwin and self._settings.alternate_layout:
             self._main_paned = builder.get_object("main_data_paned")
@@ -395,29 +389,32 @@
     def init_bq_position(self):
         self._fav_paned.remove(self._fav_box)
         self._fav_paned.remove(self._bouquets_box)
->>>>>>> 7cb1787d
-
-        # Menu bar
-        main_box = builder.get_object("main_window_box")
-        builder.set_translation_domain(TEXT_DOMAIN)
+
+        if self._settings.bq_details_first:
+            self._fav_paned.pack1(self._fav_box, False, False)
+            self._fav_paned.pack2(self._bouquets_box, False, False)
+        else:
+            self._fav_paned.pack1(self._bouquets_box, False, False)
+            self._fav_paned.pack2(self._fav_box, False, False)
+
+        pack = Gtk.PackType.END if self._settings.bq_details_first else Gtk.PackType.START
+        self._toolbar_extra_tools_box.set_child_packing(self._add_bouquet_button, False, True, 0, pack)
+
+    def do_startup(self):
+        Gtk.Application.do_startup(self)
+
+        self.init_keys()
+        self.set_accels()
+
+        builder = Gtk.Builder()
+        builder.set_translation_domain("demon-editor")
         builder.add_from_file(UI_RESOURCES_PATH + "app_menu_bar.ui")
-        menu_bar = Gtk.MenuBar.new_from_model(builder.get_object("menu_bar"))
-        menu_bar.set_visible(True)
-        main_box.pack_start(menu_bar, False, False, 0)
-        main_box.reorder_child(menu_bar, 0)
-        self._main_data_box.bind_property("visible", menu_bar, "visible")
-        self._player_box.bind_property("visible", menu_bar, "sensitive", 4)
+        self.set_menubar(builder.get_object("menu_bar"))
+        self.set_app_menu(builder.get_object("app-menu"))
+
         if self._settings.get("telnet"):
             self.init_telnet(builder)
 
-        pack = Gtk.PackType.END if self._settings.bq_details_first else Gtk.PackType.START
-        self._toolbar_extra_tools_box.set_child_packing(self._add_bouquet_button, False, True, 0, pack)
-
-    def do_startup(self):
-        Gtk.Application.do_startup(self)
-
-        self.init_keys()
-        self.set_accels()
         self.update_profile_label()
         self.init_drag_and_drop()
         self.init_appearance()
@@ -746,10 +743,9 @@
         model, paths = view.get_selection().get_selected_rows()
 
         if target is ViewTarget.FAV:
-            rows = []
-            for in_itr in [model.get_iter(path) for path in paths]:
-                v1, v2, v3, v4, v5, v6, v7, v8 = model.get(in_itr, 2, 3, 4, 5, 7, 16, 18, 8)
-                rows.append((0, v1, v2, v3, v4, v5, v6, v7, v8))
+            self._rows_buffer.extend((0, *model.get(model.get_iter(path), Column.SRV_CODED, Column.SRV_SERVICE,
+                                                    Column.SRV_LOCKED, Column.SRV_HIDE, Column.SRV_TYPE, Column.SRV_POS,
+                                                    Column.SRV_FAV_ID, Column.SRV_PICON), None, None) for path in paths)
         elif target is ViewTarget.SERVICES:
             self._rows_buffer.extend(model[path][:] for path in paths)
         elif target is ViewTarget.BOUQUET:
@@ -1461,7 +1457,7 @@
                 self.delete_selection(self._services_view, self._fav_view)
                 self.on_view_focus(self._bouquets_view)
 
-            menu.popup(None, None, None, None, event.button, event.time)
+            menu.popup_at_pointer(None)
             return True
 
     def on_satellite_editor_show(self, action, value=None):
@@ -1701,7 +1697,7 @@
         bq_id = "{}:{}".format(name, bq_type)
         services = []
         extra_services = {}  # for services with different names in bouquet and main list
-
+        agr = [None] * 7
         for srv in bq.services:
             fav_id = srv.data
             # IPTV and MARKER services
@@ -1720,13 +1716,12 @@
                         picon_id = "{}_{}_{}_{}_{}_{}_{}_{}_{}_{}.png".format(*fav_id_data[:10])
                         locked = LOCKED_ICON if data_id in self._blacklist else None
                 srv = Service(None, None, icon, srv.name, locked, None, None, s_type.name,
-                              self._picons.get(picon_id, None), picon_id, None, None, None, None, None, None, None,
-                              data_id, fav_id, None)
+                              self._picons.get(picon_id, None), picon_id, *agr, data_id, fav_id, None)
                 self._services[fav_id] = srv
             elif s_type is BqServiceType.ALT:
                 self._alt_file.add("{}:{}".format(srv.data, bq_type))
                 srv = Service(None, None, None, srv.name, locked, None, None, s_type.name,
-                              None, None, None, None, None, None, None, None, None, srv.data, fav_id, srv.num)
+                              None, None, *agr, srv.data, fav_id, srv.num)
                 self._services[fav_id] = srv
             elif srv.name:
                 extra_services[fav_id] = srv.name
@@ -1848,7 +1843,7 @@
                     bq = Bouquet(bq_name, bq_type, bq_s, locked, hidden, self._bq_file.get(bq_id, None))
                     bqs.append(bq)
             if len(b_path) == 1:
-                bouquets.append(Bouquets(model.get_value(itr, 0), model.get_value(itr, 3), bqs if bqs else []))
+                bouquets.append(Bouquets(*model.get(itr, Column.BQ_NAME, Column.BQ_TYPE), bqs if bqs else []))
 
         # Getting bouquets
         self._bouquets_view.get_model().foreach(parse_bouquets)
@@ -2043,9 +2038,7 @@
 
     def delete_selection(self, view, *args):
         """ Used for clear selection on given view(s) """
-        views = [view, ]
-        views.extend(args)
-        for v in views:
+        for v in [view, *args]:
             v.get_selection().unselect_all()
 
     def on_settings(self, action, value=None):
@@ -3004,11 +2997,7 @@
 
         self._filter_entry.grab_focus() if value else self.on_filter_changed()
         self.filter_set_default()
-<<<<<<< HEAD
-        self._filter_bar.set_visible(value)
-=======
         self._filter_box.set_visible(value)
->>>>>>> 7cb1787d
 
     @run_idle
     def filter_set_default(self):
@@ -3109,11 +3098,7 @@
             return True
 
         action.set_state(value)
-<<<<<<< HEAD
-        self._search_bar.set_visible(value)
-=======
         self._search_box.set_visible(value)
->>>>>>> 7cb1787d
         if value:
             self._search_entry.grab_focus()
         else:
